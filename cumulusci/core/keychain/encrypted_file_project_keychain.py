import os
from typing import NamedTuple
from pathlib import Path

from cumulusci.core.exceptions import OrgNotFound
from cumulusci.core.exceptions import ServiceNotConfigured
from cumulusci.core.keychain import BaseEncryptedProjectKeychain
from cumulusci.core.config import OrgConfig


class EncryptedFileProjectKeychain(BaseEncryptedProjectKeychain):
    """ An encrypted project keychain that stores in the project's local directory """

    @property
    def global_config_dir(self):
        try:
            global_config_dir = (
                self.project_config.universal_config_obj.cumulusci_config_dir
            )
        except AttributeError:
            # Handle a global config passed as a project config
            global_config_dir = self.project_config.cumulusci_config_dir
        return global_config_dir

    @property
    def project_local_dir(self):
        return self.project_config.project_local_dir

    def _load_files(self, dirname, extension, key, constructor=None):
        if dirname is None:
            return
        for item in sorted(os.listdir(dirname)):
            if item.endswith(extension):
                with open(os.path.join(dirname, item), "r") as f_item:
                    config = f_item.read()
                name = item.replace(extension, "")
                if key not in self.config:
                    self.config[key] = {}
                self.config[key][name] = constructor(config) if constructor else config

    def _load_file(self, dirname, filename, key):
        if dirname is None:
            return
        full_path = os.path.join(dirname, filename)
        if not os.path.exists(full_path):
            return
        with open(os.path.join(dirname, filename), "r") as f_item:
            config = f_item.read()
        self.config[key] = config

    def _load_app(self):
        self._load_file(self.global_config_dir, "connected.app", "app")
        self._load_file(self.project_local_dir, "connected.app", "app")

    def _load_orgs(self):
        self._load_files(self.global_config_dir, ".org", "orgs", GlobalOrg)

        self._load_files(self.project_local_dir, ".org", "orgs", LocalOrg)

    def _load_services(self):
        self._load_files(self.global_config_dir, ".service", "services")
        self._load_files(self.project_local_dir, ".service", "services")

    def _remove_org(self, name, global_org):
        if global_org:
            full_path = os.path.join(self.global_config_dir, f"{name}.org")
        else:
            full_path = os.path.join(self.project_local_dir, f"{name}.org")
        if not os.path.exists(full_path):
            kwargs = {"name": name}
            if not global_org:
                raise OrgNotFound(
                    "Could not find org named {name} to delete.  Deleting in project org mode.  Is {name} a global org?".format(
                        **kwargs
                    )
                )
            raise OrgNotFound(
                "Could not find org named {name} to delete.  Deleting in global org mode.  Is {name} a project org instead of a global org?".format(
                    **kwargs
                )
            )

        os.remove(full_path)
        del self.orgs[name]

    def _set_encrypted_org(self, name, encrypted, global_org):
        if global_org:
            filename = os.path.join(self.global_config_dir, f"{name}.org")
        elif self.project_local_dir is None:
            return
        else:
            filename = os.path.join(self.project_local_dir, f"{name}.org")
        with open(filename, "wb") as f_org:
            f_org.write(encrypted)

    def _set_encrypted_service(self, name, encrypted, project):
        if project:
            filename = os.path.join(self.project_local_dir, f"{name}.service")
        else:
            filename = os.path.join(self.global_config_dir, f"{name}.service")
        with open(filename, "wb") as f_service:
            f_service.write(encrypted)

    def _raise_org_not_found(self, name):
        raise OrgNotFound(
            f"Org information could not be found. Expected to find encrypted file at {self.project_local_dir}/{name}.org"
        )

    def _raise_service_not_configured(self, name):
        raise ServiceNotConfigured(
            f"'{name}' service configuration could not be found. "
            f"Maybe you need to run: cci service connect {name}"
        )

    def _get_org(self, name):
        org = self._decrypt_config(
            OrgConfig,
            self.orgs[name].encrypted_data,
            extra=[name, self],
            context=f"org config ({name})",
        )
        if self.orgs[name].global_org:
            org.global_org = True
        return org

    @property
<<<<<<< HEAD
    def project_cache_dir(self):
        return self.project_config.project_cache_dir
=======
    def _default_org_path(self):
        return Path(self.project_local_dir) / "DEFAULT_ORG.txt"

    def get_default_org(self):
        """ Retrieve the name and configuration of the default org """
        # first look for a file with the default org in it
        default_org_path = self._default_org_path
        if default_org_path.exists():
            org_name = default_org_path.read_text().strip()
            try:
                org_config = self.get_org(org_name)
                return org_name, org_config
            except OrgNotFound:  # org was deleted
                default_org_path.unlink()  # we don't really have a usable default anymore

        # fallback to old way of doing it
        org_name, org_config = super().get_default_org()
        if org_name:
            self.set_default_org(org_name)  # upgrade to new way
        return org_name, org_config

    def set_default_org(self, name: str):
        """ Set the default org for tasks and flows by name """
        super().set_default_org(name)
        self._default_org_path.write_text(name)

    def unset_default_org(self):
        """Unset the default orgs for tasks and flows """
        super().unset_default_org()
        try:
            self._default_org_path.unlink()
        except FileNotFoundError:
            pass
>>>>>>> 8322f2e2


class GlobalOrg(NamedTuple):
    encrypted_data: bytes
    global_org: bool = True


class LocalOrg(NamedTuple):
    encrypted_data: bytes
    global_org: bool = False<|MERGE_RESOLUTION|>--- conflicted
+++ resolved
@@ -124,10 +124,10 @@
         return org
 
     @property
-<<<<<<< HEAD
     def project_cache_dir(self):
         return self.project_config.project_cache_dir
-=======
+
+    @property
     def _default_org_path(self):
         return Path(self.project_local_dir) / "DEFAULT_ORG.txt"
 
@@ -161,7 +161,6 @@
             self._default_org_path.unlink()
         except FileNotFoundError:
             pass
->>>>>>> 8322f2e2
 
 
 class GlobalOrg(NamedTuple):
