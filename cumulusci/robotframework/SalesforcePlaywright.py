import re

from Browser import SupportedBrowsers

from cumulusci.robotframework.base_library import BaseLibrary
from cumulusci.robotframework.faker_mixin import FakerMixin
from cumulusci.robotframework.utils import (
    WAIT_FOR_AURA_SCRIPT,
    capture_screenshot_on_error,
)


class SalesforcePlaywright(FakerMixin, BaseLibrary):
    ROBOT_LIBRARY_SCOPE = "Suite"

    def __init__(self):
        super().__init__()
        self._browser = None

    @property
    def browser(self):
        if self._browser is None:
            self._browser = self.builtin.get_library_instance("Browser")
        return self._browser

    def get_current_record_id(self):
        """Parses the current url to get the object id of the current record.
        This expects the url to contain an id that matches [a-zA-Z0-9]{15,18}
        """
        OID_REGEX = r"^(%2F)?([a-zA-Z0-9]{15,18})$"
        url = self.browser.execute_javascript("window.location.href")
        for part in url.split("/"):
            oid_match = re.match(OID_REGEX, part)
            if oid_match is not None:
                return oid_match.group(2)
        raise AssertionError("Could not parse record id from url: {}".format(url))

    def go_to_record_home(self, obj_id):
        """Navigates to the Home view of a Salesforce Object

        After navigating, this will wait until the slds-page-header_record-home
        div can be found on the page.
        """
        url = self.cumulusci.org.lightning_base_url
        url = "{}/lightning/r/{}/view".format(url, obj_id)
        self.browser.go_to(url)
        self.wait_until_loading_is_complete("div.slds-page-header_record-home")

    def delete_records_and_close_browser(self):
        """This will close all open browser windows and then delete
        all records that were created with the Salesforce API during
        this testing session.
        """
        self.browser.close_browser("ALL")
        self.salesforce_api.delete_session_records()

    def open_test_browser(self, size=None, useralias=None, record_video=None):
        """Open a new Playwright browser, context, and page to the default org.

        The return value is a tuple of the browser id, context id, and page details
        returned by the Playwright keywords New Browser, New Context, and New Page.

        This provides the most common environment for testing. For more control,
        you can create your own browser environment with the Browser library
        keywords `Create Browser`, `Create Context`, and `Create Page`.

        To record a video of the session, set `record_video` to True. The video
        (*.webm) will be viewable in the log.html file at the point where this
        keyword is logged.

        This keyword automatically calls the browser keyword `Wait until network is idle`.
        """

        default_size = self.builtin.get_variable_value(
            "${DEFAULT BROWSER SIZE}", "1280x1024"
        )
        size = size or default_size

        browser = self.builtin.get_variable_value("${BROWSER}", "chrome")
        headless = browser.startswith("headless")
        browser_type = browser[8:] if headless else browser
        browser_type = "chromium" if browser_type == "chrome" else browser_type
        browser_enum = getattr(SupportedBrowsers, browser_type, None)

        # Note: we can't just pass alias=useralias in the case of useralias being None.
        # That value gets passed to a salesforce query which barfs if the value
        # is None.
        login_url = (
            self.cumulusci.login_url(alias=useralias)
            if useralias
            else self.cumulusci.login_url()
        )

        if record_video:
            # ugh. the "dir" value must be non-empty, and will be treated as
            # a folder name under the browser/video folder. using "../video"
            # seems to be the only way to get the videos to go directly in
            # the video folder. Also, using "." doesn't work :-/
            record_video = {"dir": "../video"}
        width, height = size.split("x", 1)

        browser_id = self.browser.new_browser(browser=browser_enum, headless=headless)
        context_id = self.browser.new_context(
            viewport={"width": width, "height": height}, recordVideo=record_video
        )
        page_details = self.browser.new_page(login_url)

<<<<<<< HEAD
        self.browser.wait_until_network_is_idle("15 seconds")

=======
        self.wait_until_loading_is_complete()
>>>>>>> 47f6ed8b
        return browser_id, context_id, page_details

    @capture_screenshot_on_error
    def wait_until_loading_is_complete(self, locator=None):
        """Wait for a lightning page to load.

        By default this keyword will wait for any element with the
        class 'slds-template__container', but a different locator can
        be provided.

        In addition to waiting for the element, it will also wait for
        any pending aura events, and it also calls the Browser keyword
        `Wait until network is idle`.

        """
        locator = (
            "//div[contains(@class, 'slds-template__container')]/*"
            if locator is None
            else locator
        )
        self.browser.get_element(locator)
        self.browser.execute_javascript(function=WAIT_FOR_AURA_SCRIPT)

        # this seems to fail once in a while for an unknown reason, so we'll
        # try twice. This seems to be more effective than calling the
        # function once and waiting 30 seconds.
        try:
            self.browser.wait_until_network_is_idle("15 seconds")
        except Exception as e:
            self.builtin.log(f"caught error waiting for idle: {e}", "WARN")
            self.browser.wait_until_network_is_idle("15 seconds")<|MERGE_RESOLUTION|>--- conflicted
+++ resolved
@@ -105,12 +105,7 @@
         )
         page_details = self.browser.new_page(login_url)
 
-<<<<<<< HEAD
-        self.browser.wait_until_network_is_idle("15 seconds")
-
-=======
         self.wait_until_loading_is_complete()
->>>>>>> 47f6ed8b
         return browser_id, context_id, page_details
 
     @capture_screenshot_on_error
