--- conflicted
+++ resolved
@@ -1,17 +1,23 @@
 import re
-<<<<<<< HEAD
 from io import StringIO
 from logging import getLogger
 from pathlib import Path
 from typing import Any, Dict, List, Optional, Union, Sequence
 
 from typing_extensions import Literal, TypedDict
+from pydantic import Field
 from yaml import safe_load
 
 from cumulusci.utils.fileutils import DataInput, load_from_source
 from cumulusci.utils.yaml.model_parser import CCIDictModel
 
 default_logger = getLogger(__name__)
+
+
+NBSP = "\u00A0"
+
+pattern = re.compile(r"^\s*[\u00A0]+\s*", re.MULTILINE)
+
 
 #  type aliases
 PythonClassPath = str
@@ -81,6 +87,7 @@
     push_prefix_sandbox: str = None
     push_prefix_production: str = None
     release_notes: ReleaseNotes = None
+    two_gp_context: str = Field(None, alias="2gp_context")
 
 
 class ApexDoc(CCIDictModel):
@@ -169,7 +176,9 @@
 
 
 def validate_data(
-    data: Union[dict, list], context: str = None, on_error: callable = None,
+    data: Union[dict, list],
+    context: str = None,
+    on_error: callable = None,
 ):
     """Validate data which has already been loaded into a dictionary or list.
 
@@ -179,12 +188,50 @@
     https://pydantic-docs.helpmanual.io/usage/models/#error-handling
     """
     return CumulusCIFile.validate_data(data, context=context, on_error=on_error)
+
+
+def _replace_nbsp(origdata, filename, logger=default_logger):
+    "Replace nbsp characters in leading whitespace in a YAML file."
+    counter = 0
+
+    def _replacer_func(matchobj):
+        nonlocal counter
+        counter += 1
+        string = matchobj.group(0)
+        rc = string.replace(NBSP, " ")
+        return rc
+
+    data = pattern.sub(_replacer_func, origdata)
+
+    if counter:
+        plural = "s were" if counter > 1 else " was"
+        logger.warning(
+            f"Note: {counter} lines with non-breaking space character{plural} detected in {filename}.\n"
+            "Perhaps you cut and pasted from a Web page?\n"
+            "Future versions of CumulusCI may disallow these characters.\n"
+        )
+    return data
+
+
+class ErrorDict(TypedDict):
+    "The structure of a Pydantic error dictionary. Google TypedDict if its new to you."
+    loc: Sequence[Union[str, int]]
+    msg: str
+    type: str
+
+
+def _log_yaml_error(logger, error: ErrorDict):
+    "Format and log a Pydantic-style error dictionary"
+    logger.warning("CumulusCI Parsing Error:")
+    loc = " -> ".join((repr(x) for x in error["loc"]))
+    logger.warning("%s : %s", loc, error["msg"])
 
 
 def cci_safe_load(
     source: DataInput, context: str = None, on_error: callable = None, logger=None
 ):
     """Load a CumulusCI.yml file and issue warnings for unknown structures."""
+
     assert not (
         on_error and logger
     ), "Please specify either on_error or logger but not both"
@@ -214,85 +261,4 @@
                     }
                 )
             pass
-        return data
-=======
-import yaml
-
-from io import StringIO
-from logging import getLogger
-from typing import IO, Text
-from yaml.error import MarkedYAMLError
-
-from cumulusci.core.exceptions import CumulusCIException
->>>>>>> b0a50791
-
-
-NBSP = "\u00A0"
-
-pattern = re.compile(r"^\s*[\u00A0]+\s*", re.MULTILINE)
-
-
-def _replace_nbsp(origdata, filename, logger=default_logger):
-    "Replace nbsp characters in leading whitespace in a YAML file."
-    counter = 0
-
-    def _replacer_func(matchobj):
-        nonlocal counter
-        counter += 1
-        string = matchobj.group(0)
-        rc = string.replace(NBSP, " ")
-        return rc
-
-    data = pattern.sub(_replacer_func, origdata)
-
-    if counter:
-        plural = "s were" if counter > 1 else " was"
-        logger.warning(
-            f"Note: {counter} lines with non-breaking space character{plural} detected in {filename}.\n"
-            "Perhaps you cut and pasted from a Web page?\n"
-            "Future versions of CumulusCI may disallow these characters.\n"
-        )
-    return data
-
-
-<<<<<<< HEAD
-class ErrorDict(TypedDict):
-    "The structure of a Pydantic error dictionary. Google TypedDict if its new to you."
-    loc: Sequence[Union[str, int]]
-    msg: str
-    type: str
-
-
-def _log_yaml_error(logger, error: ErrorDict):
-    "Format and log a Pydantic-style error dictionary"
-    logger.warning("CumulusCI Parsing Error:")
-    loc = " -> ".join((repr(x) for x in error["loc"]))
-    logger.warning("%s : %s", loc, error["msg"])
-=======
-GENERIC_ERR_MSG = "An error occurred parsing a yaml file. Error message: {}"
-
-
-def cci_safe_load(f_config: IO[Text]):
-    """Load a file, convert NBSP->space and parse it in YAML.
-    Raises CumulusCIException if an error occurs while parsing.
-    """
-    data = _replace_nbsp(f_config.read())
-    try:
-        rc = yaml.safe_load(StringIO(data))
-    except MarkedYAMLError as e:
-        if hasattr(f_config, "name"):
-            line_num = e.problem_mark.line
-            column_num = e.problem_mark.column
-            message = f"An error occurred parsing {f_config.name} at line {line_num}, column {column_num}.\nError message: {e.problem}"
-        else:
-            message = GENERIC_ERR_MSG.format(e)
-        raise CumulusCIException(message)
-    except Exception as e:
-        if hasattr(f_config, "name"):
-            message = f"An error occurred parsing {f_config.name}.\nError message: {e}"
-        else:
-            message = GENERIC_ERR_MSG.format(e)
-        raise CumulusCIException(message)
-
-    return rc
->>>>>>> b0a50791
+        return data