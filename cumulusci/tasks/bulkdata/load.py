import datetime
import yaml

from collections import defaultdict
from sqlalchemy import Column, MetaData, Table, Unicode, create_engine, text
from sqlalchemy.orm import aliased, Session
from sqlalchemy.ext.automap import automap_base

from cumulusci.core.exceptions import BulkDataException
from cumulusci.core.exceptions import TaskOptionsError
from cumulusci.tasks.bulkdata.utils import get_lookup_key_field, SqlAlchemyMixin

from cumulusci.tasks.bulkdata.step import BulkApiDmlStep, Status, Operation
from cumulusci.tasks.salesforce import BaseSalesforceApiTask
from cumulusci.core.utils import process_bool_arg
from cumulusci.utils import os_friendly_path


class LoadData(BaseSalesforceApiTask, SqlAlchemyMixin):
    task_options = {
        "database_url": {
            "description": "The database url to a database containing the test data to load"
        },
        "mapping": {
            "description": "The path to a yaml file containing mappings of the database fields to Salesforce object fields",
            "required": True,
        },
        "start_step": {
            "description": "If specified, skip steps before this one in the mapping",
            "required": False,
        },
        "sql_path": {
            "description": "If specified, a database will be created from an SQL script at the provided path"
        },
        "ignore_row_errors": {
            "description": "If True, allow the load to continue even if individual rows fail to load."
        },
        "reset_oids": {
            "description": "If True (the default), and the _sf_ids tables exist, reset them before continuing.",
            "required": False,
        },
<<<<<<< HEAD
        "bulk_mode": {},
=======
        "bulk_mode": {
            "description": "Set to Serial to force serial mode on all jobs. Parallel is the default."
        },
>>>>>>> 25712621
    }

    def _init_options(self, kwargs):
        super(LoadData, self)._init_options(kwargs)

        self.options["ignore_row_errors"] = process_bool_arg(
            self.options.get("ignore_row_errors", False)
        )
        if self.options.get("database_url"):
            # prefer database_url if it's set
            self.options["sql_path"] = None
        elif self.options.get("sql_path"):
            self.options["sql_path"] = os_friendly_path(self.options["sql_path"])
            self.options["database_url"] = None
        else:
            raise TaskOptionsError(
                "You must set either the database_url or sql_path option."
            )
        self.reset_oids = self.options.get("reset_oids", True)
        self.bulk_mode = (
            self.options.get("bulk_mode") and self.options.get("bulk_mode").title()
        )
        if self.bulk_mode and self.bulk_mode not in ["Serial", "Parallel"]:
            raise TaskOptionsError("bulk_mode must be either Serial or Parallel")

    def _run_task(self):
        self._init_mapping()
        self._init_db()
        self._expand_mapping()

        start_step = self.options.get("start_step")
        started = False
        for name, mapping in self.mapping.items():
            # Skip steps until start_step
            if not started and start_step and name != start_step:
                self.logger.info(f"Skipping step: {name}")
                continue

            started = True

            self.logger.info(f"Running step: {name}")
            result = self._load_mapping(mapping)
<<<<<<< HEAD
            if result is Status.FAILURE:
                raise BulkDataException(f"Step {name} did not complete successfully")

=======
            if result not in ("Completed", "CompletedWithFailures"):
                raise BulkDataException(f"Job {name} did not complete successfully")
>>>>>>> 25712621
            if name in self.after_steps:
                for after_name, after_step in self.after_steps[name].items():
                    self.logger.info(f"Running post-load step: {after_name}")
                    result = self._load_mapping(after_step)
<<<<<<< HEAD
                    if result is Status.FAILURE:
=======
                    if result not in ("Completed", "CompletedWithFailures"):
>>>>>>> 25712621
                        raise BulkDataException(
                            f"Step {after_name} did not complete successfully"
                        )

    def _load_mapping(self, mapping):
        """Load data for a single step."""

        if "RecordTypeId" in mapping["fields"]:
            conn = self.session.connection()
            self._load_record_types([mapping["sf_object"]], conn)
<<<<<<< HEAD

        mapping["oid_as_pk"] = bool(mapping.get("fields", {}).get("Id"))

        step = BulkApiDmlStep(
            mapping["sf_object"],
            Operation.INSERT if mapping.get("action") == "insert" else Operation.UPDATE,
            {},
            self,
            self._get_columns(mapping),
        )
=======
        mapping["oid_as_pk"] = bool(mapping.get("fields", {}).get("Id"))
        job_id, local_ids_for_batch = self._create_job(mapping)
        result = self._wait_for_job(job_id, error_behaviour="return")

        self._process_job_results(mapping, job_id, local_ids_for_batch)

        return result

    def _create_job(self, mapping):
        """Initiate a bulk insert or update and upload batches to run in parallel."""
        action = mapping["action"]
        step_mode = mapping.get("bulk_mode")
        task_mode = self.bulk_mode
        mode = step_mode or task_mode or "Parallel"

        if action == "insert":
            job_id = self.bulk.create_insert_job(
                mapping["sf_object"], contentType="CSV", concurrency=mode
            )
        else:
            job_id = self.bulk.create_update_job(
                mapping["sf_object"], contentType="CSV", concurrency=mode
            )
>>>>>>> 25712621

        step.start()
        step.load_records(self._stream_queried_data(mapping))
        step.end()

        if step.status is not Status.FAILURE:
            self._process_job_results(mapping, step)

        return step.status

    def _stream_queried_data(self, mapping):
        """Get data from the local db"""

        statics = self._get_statics(mapping)
        query = self._query_db(mapping)

        total_rows = 0
        self.local_ids = []

        # 10,000 is the maximum Bulk API size. Clamping the yield from the query ensures we do not
        # create more Bulk API batches than expected, regardless of batch size, while capping
        # memory usage.
        for row in query.yield_per(10000):
            # Add static values to row
            pkey = row[0]
            row = list(row[1:]) + statics
            row = [self._convert(value) for value in row]
            if mapping["action"] == "update":
                if len(row) > 1 and all([f is None for f in row[1:]]):
                    # Skip update rows that contain no values
                    total_rows -= 1
                    continue

            self.local_ids.append(pkey)
            yield row

        self.logger.info(
            f"Prepared {total_rows} rows for {mapping['action']} to {mapping['sf_object']}"
        )

    def _get_columns(self, mapping):
        lookups = mapping.get("lookups", {})

        # Build the list of fields to import
        columns = []
        columns.extend(mapping.get("fields", {}).keys())
        # Don't include lookups with an `after:` spec (dependent lookups)
        columns.extend([f for f in lookups if "after" not in lookups[f]])
        columns.extend(mapping.get("static", {}).keys())
        # If we're using Record Type mapping, `RecordTypeId` goes at the end.
        if "RecordTypeId" in columns:
            columns.remove("RecordTypeId")

        if mapping["action"] == "insert" and "Id" in columns:
            columns.remove("Id")
        if mapping.get("record_type") or "RecordTypeId" in mapping.get("fields", {}):
            columns.append("RecordTypeId")

        return columns

    def _load_record_types(self, sobjects, conn):
        for sobject in sobjects:
            table_name = sobject + "_rt_target_mapping"
            self._extract_record_types(sobject, table_name, conn)

    def _get_statics(self, mapping):
        statics = list(mapping.get("static", {}).values())
        if mapping.get("record_type"):
            query = (
                f"SELECT Id FROM RecordType WHERE SObjectType='{mapping.get('sf_object')}'"
                f"AND DeveloperName = '{mapping['record_type']}' LIMIT 1"
            )
            record_type_id = self.sf.query(query)["records"][0]["Id"]
            statics.append(record_type_id)

        return statics

    def _query_db(self, mapping):
        """Build a query to retrieve data from the local db.

        Includes columns from the mapping
        as well as joining to the id tables to get real SF ids
        for lookups.
        """
        model = self.models[mapping.get("table")]

        # Use primary key instead of the field mapped to SF Id
        fields = mapping.get("fields", {}).copy()
        if mapping["oid_as_pk"]:
            del fields["Id"]

        id_column = model.__table__.primary_key.columns.keys()[0]
        columns = [getattr(model, id_column)]

        for name, f in fields.items():
            if name != "RecordTypeId":
                columns.append(model.__table__.columns[f])

        lookups = {
            lookup_field: lookup
            for lookup_field, lookup in mapping.get("lookups", {}).items()
            if "after" not in lookup
        }
        for lookup in lookups.values():
            lookup["aliased_table"] = aliased(
                self.metadata.tables[f"{lookup['table']}_sf_ids"]
            )
            columns.append(lookup["aliased_table"].columns.sf_id)

        if "RecordTypeId" in mapping["fields"]:
            rt_dest_table = self.metadata.tables[
                mapping["sf_object"] + "_rt_target_mapping"
            ]
            columns.append(rt_dest_table.columns.record_type_id)

        query = self.session.query(*columns)
        if "record_type" in mapping and hasattr(model, "record_type"):
            query = query.filter(model.record_type == mapping["record_type"])
        if "filters" in mapping:
            filter_args = []
            for f in mapping["filters"]:
                filter_args.append(text(f))
            query = query.filter(*filter_args)

        if "RecordTypeId" in mapping["fields"]:
            rt_source_table = self.metadata.tables[mapping["sf_object"] + "_rt_mapping"]
            rt_dest_table = self.metadata.tables[
                mapping["sf_object"] + "_rt_target_mapping"
            ]
            query = query.outerjoin(
                rt_source_table,
                rt_source_table.columns.record_type_id
                == getattr(model, mapping["fields"]["RecordTypeId"]),
            )
            query = query.outerjoin(
                rt_dest_table,
                rt_dest_table.columns.developer_name
                == rt_source_table.columns.developer_name,
            )

        for sf_field, lookup in lookups.items():
            # Outer join with lookup ids table:
            # returns main obj even if lookup is null
            key_field = get_lookup_key_field(lookup, sf_field)
            value_column = getattr(model, key_field)
            query = query.outerjoin(
                lookup["aliased_table"],
                lookup["aliased_table"].columns.id == value_column,
            )
            # Order by foreign key to minimize lock contention
            # by trying to keep lookup targets in the same batch
            lookup_column = getattr(model, key_field)
            query = query.order_by(lookup_column)

        return query

    def _convert(self, value):
        if value:
            if isinstance(value, datetime.datetime):
                return value.isoformat()
            return value

    def _process_job_results(self, mapping, step):
        """Get the job results and process the results. If we're raising for
        row-level errors, do so; if we're inserting, store the new Ids."""
        if mapping["action"] == "insert":
            id_table_name = self._initialize_id_table(mapping, self.reset_oids)
            conn = self.session.connection()

        results_generator = self._generate_results_id_map(step, self.local_ids)
        if mapping["action"] == "insert":
            self._sql_bulk_insert_from_records(
                conn, id_table_name, ("id", "sf_id"), results_generator
            )
        else:
            for r in results_generator:
                pass  # Drain generator to validate results

        if mapping["action"] == "insert":
            self.session.commit()

    def _generate_results_id_map(self, step, local_ids):
        """Consume results from load and prepare rows for id table.
        Raise BulkDataException on row errors if configured to do so."""

        for result, local_id in zip(step.get_results(), local_ids):
            if result.success:
                yield (local_id, result.id)
            else:
                if self.options["ignore_row_errors"]:
                    self.logger.warning(
                        f"Error on record with id {local_id}: {result.error}"
                    )
                else:
                    raise BulkDataException(
                        f"Error on record with id {local_id}: {result.error}"
                    )

    def _initialize_id_table(self, mapping, should_reset_table):
        """initalize or find table to hold the inserted SF Ids

        The table has a name like xxx_sf_ids and has just two columns, id and sf_id.

        If the table already exists, should_reset_table determines whether to
        drop and recreate it or not.
        """
        id_table_name = f"{mapping['table']}_sf_ids"

        already_exists = id_table_name in self.metadata.tables

        if already_exists and not should_reset_table:
            return id_table_name

        if not hasattr(self, "_initialized_id_tables"):
            self._initialized_id_tables = set()
        if id_table_name not in self._initialized_id_tables:
            if already_exists:
                self.metadata.remove(self.metadata.tables[id_table_name])
            id_table = Table(
                id_table_name,
                self.metadata,
                Column("id", Unicode(255), primary_key=True),
                Column("sf_id", Unicode(18)),
            )
            if id_table.exists():
                id_table.drop()
            id_table.create()
            self._initialized_id_tables.add(id_table_name)
        return id_table_name

    def _sqlite_load(self):
        conn = self.session.connection()
        cursor = conn.connection.cursor()
        with open(self.options["sql_path"], "r") as f:
            try:
                cursor.executescript(f.read())
            finally:
                cursor.close()
        # self.session.flush()

    def _init_db(self):
        # initialize the DB engine
        database_url = self.options["database_url"] or "sqlite://"
        if database_url == "sqlite://":
            self.logger.info("Using in-memory SQLite database")
        self.engine = create_engine(database_url)

        # initialize the DB session
        self.session = Session(self.engine)

        if self.options.get("sql_path"):
            self._sqlite_load()

        # initialize DB metadata
        self.metadata = MetaData()
        self.metadata.bind = self.engine

        # initialize the automap mapping
        self.base = automap_base(bind=self.engine, metadata=self.metadata)
        self.base.prepare(self.engine, reflect=True)

        # Loop through mappings and reflect each referenced table
        self.models = {}
        for name, mapping in self.mapping.items():
            if "table" in mapping and mapping["table"] not in self.models:
                self.models[mapping["table"]] = self.base.classes[mapping["table"]]

            # create any Record Type tables we need
            if "fields" in mapping and "RecordTypeId" in mapping["fields"]:
                self._create_record_type_table(
                    mapping["sf_object"] + "_rt_target_mapping"
                )
        self.metadata.create_all()

    def _init_mapping(self):
        with open(self.options["mapping"], "r") as f:
            self.mapping = yaml.safe_load(f)

    def _expand_mapping(self):
        # Expand the mapping to handle dependent lookups
        self.after_steps = defaultdict(dict)

        for step in self.mapping.values():
            step["action"] = step.get("action", "insert")
            if "lookups" in step and any(
                ["after" in l for l in step["lookups"].values()]
            ):
                # We have deferred/dependent lookups.
                # Synthesize mapping steps for them.

                sobject = step["sf_object"]
                after_list = {
                    l["after"] for l in step["lookups"].values() if "after" in l
                }

                for after in after_list:
                    lookups = {
                        lookup_field: lookup
                        for lookup_field, lookup in step["lookups"].items()
                        if lookup.get("after") == after
                    }
                    name = f"Update {sobject} Dependencies After {after}"
                    mapping = {
                        "sf_object": sobject,
                        "action": "update",
                        "table": step["table"],
                        "lookups": {},
                        "fields": {},
                    }
                    mapping["lookups"]["Id"] = {
                        "table": step["table"],
                        "key_field": self.models[
                            step["table"]
                        ].__table__.primary_key.columns.keys()[0],
                    }
                    for l in lookups:
                        mapping["lookups"][l] = lookups[l].copy()
                        del mapping["lookups"][l]["after"]

                    self.after_steps[after][name] = mapping<|MERGE_RESOLUTION|>--- conflicted
+++ resolved
@@ -39,13 +39,9 @@
             "description": "If True (the default), and the _sf_ids tables exist, reset them before continuing.",
             "required": False,
         },
-<<<<<<< HEAD
-        "bulk_mode": {},
-=======
         "bulk_mode": {
             "description": "Set to Serial to force serial mode on all jobs. Parallel is the default."
         },
->>>>>>> 25712621
     }
 
     def _init_options(self, kwargs):
@@ -88,23 +84,14 @@
 
             self.logger.info(f"Running step: {name}")
             result = self._load_mapping(mapping)
-<<<<<<< HEAD
             if result is Status.FAILURE:
                 raise BulkDataException(f"Step {name} did not complete successfully")
 
-=======
-            if result not in ("Completed", "CompletedWithFailures"):
-                raise BulkDataException(f"Job {name} did not complete successfully")
->>>>>>> 25712621
             if name in self.after_steps:
                 for after_name, after_step in self.after_steps[name].items():
                     self.logger.info(f"Running post-load step: {after_name}")
                     result = self._load_mapping(after_step)
-<<<<<<< HEAD
                     if result is Status.FAILURE:
-=======
-                    if result not in ("Completed", "CompletedWithFailures"):
->>>>>>> 25712621
                         raise BulkDataException(
                             f"Step {after_name} did not complete successfully"
                         )
@@ -115,7 +102,6 @@
         if "RecordTypeId" in mapping["fields"]:
             conn = self.session.connection()
             self._load_record_types([mapping["sf_object"]], conn)
-<<<<<<< HEAD
 
         mapping["oid_as_pk"] = bool(mapping.get("fields", {}).get("Id"))
 
@@ -126,31 +112,6 @@
             self,
             self._get_columns(mapping),
         )
-=======
-        mapping["oid_as_pk"] = bool(mapping.get("fields", {}).get("Id"))
-        job_id, local_ids_for_batch = self._create_job(mapping)
-        result = self._wait_for_job(job_id, error_behaviour="return")
-
-        self._process_job_results(mapping, job_id, local_ids_for_batch)
-
-        return result
-
-    def _create_job(self, mapping):
-        """Initiate a bulk insert or update and upload batches to run in parallel."""
-        action = mapping["action"]
-        step_mode = mapping.get("bulk_mode")
-        task_mode = self.bulk_mode
-        mode = step_mode or task_mode or "Parallel"
-
-        if action == "insert":
-            job_id = self.bulk.create_insert_job(
-                mapping["sf_object"], contentType="CSV", concurrency=mode
-            )
-        else:
-            job_id = self.bulk.create_update_job(
-                mapping["sf_object"], contentType="CSV", concurrency=mode
-            )
->>>>>>> 25712621
 
         step.start()
         step.load_records(self._stream_queried_data(mapping))
