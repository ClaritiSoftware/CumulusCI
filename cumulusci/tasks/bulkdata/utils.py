--- conflicted
+++ resolved
@@ -12,13 +12,8 @@
 from sqlalchemy import Column
 from sqlalchemy import Integer
 from sqlalchemy import Table
-<<<<<<< HEAD
-from sqlalchemy import Column
 from sqlalchemy import Unicode
 from sqlalchemy.orm import mapper
-=======
-from sqlalchemy import Unicode
->>>>>>> cd9620b4
 
 from cumulusci.utils import convert_to_snake_case
 from cumulusci.core.exceptions import BulkDataException
@@ -135,7 +130,6 @@
                 conn.execute(table.insert().values(rows))
         self.session.flush()
 
-<<<<<<< HEAD
     def _create_record_type_table(self, table_name):
         rt_map_model_name = "{}Model".format(table_name)
         self.models[table_name] = type(rt_map_model_name, (object,), {})
@@ -158,7 +152,7 @@
         self._sql_bulk_insert_from_csv(
             conn, table, ["record_type_id", "developer_name"], data_file
         )
-=======
+
 
 def _handle_primary_key(mapping, fields):
     # Provide support for legacy mappings which used the OID as the pk but
@@ -202,5 +196,4 @@
         fields.append({"sf": sf_field, "db": db_field})
     for sf_field, lookup in mapping.get("lookups", {}).items():
         fields.append({"sf": sf_field, "db": get_lookup_key_field(lookup, sf_field)})
-    return fields
->>>>>>> cd9620b4
+    return fields