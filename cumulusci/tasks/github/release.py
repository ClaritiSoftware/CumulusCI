--- conflicted
+++ resolved
@@ -68,8 +68,9 @@
             raise GithubException(message)
 
         # Build tag message
-<<<<<<< HEAD
         message = self.options.get("message", "Release of version {}".format(version))
+        if self.options.get("version_id"):
+            message += f"\n\nversion_id: {self.options['version_id']}"
         dependencies = get_static_dependencies(
             parse_dependencies(
                 self.options.get("dependencies")
@@ -84,17 +85,6 @@
         if dependencies:
             dependencies = [d.dict(exclude_none=True) for d in dependencies]
             message += "\n\ndependencies: {}".format(json.dumps(dependencies, indent=4))
-=======
-        message = self.options.get("message", f"Release of version {version}")
-        if self.options.get("version_id"):
-            message += f"\n\nversion_id: {self.options['version_id']}"
-        dependencies = self.project_config.get_static_dependencies(
-            self.options.get("dependencies")
-            or self.project_config.project__dependencies
-        )
-        if dependencies:
-            message += f"\n\ndependencies: {json.dumps(dependencies, indent=4)}"
->>>>>>> d0c4ac2f
 
         try:
             repo.ref(f"tags/{tag_name}")
