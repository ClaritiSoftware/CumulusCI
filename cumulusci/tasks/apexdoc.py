from future import standard_library

standard_library.install_aliases()
import os
import tempfile
import urllib.request

from cumulusci.core.exceptions import CumulusCIException
from cumulusci.tasks.command import Command


class GenerateApexDocs(Command):
    """ Generate Apex documentation from local code """

<<<<<<< HEAD
    apexdoc_repo_url = "https://github.com/SalesforceFoundation/ApexDoc"
=======
    apexdoc_repo_url = "https://github.com/SFDO-Tooling/ApexDoc"
>>>>>>> f5fc8997
    jar_file = "apexdoc.jar"
    task_options = {
        "tag": {
            "description": "The tag to use for links back to the repo. If "
            + "not provided, source_url arg to ApexDoc is omitted."
<<<<<<< HEAD
        },
        "source_directory": {
            "description": "The folder location which contains your apex "
            + ".cls classes. default=<RepoRoot>/src/classes/"
        },
        "out_dir": {
            "description": "The folder location where documentation will be "
            + "generated to. Defaults to project config value "
            + "project/apexdoc/dir if present, otherwise uses repo root."
        },
        "home_page": {
            "description": "The full path to an html file that contains the "
            + "contents for the home page's content area. Defaults to project "
            + "config value project/apexdoc/homepage if present, otherwise is "
            + "not used."
        },
        "banner_page": {
            "description": "The full path to an html file that contains the "
            + "content for the banner section of each generated page. "
            + "Defaults to project config value project/apexdoc/banner if "
            + "present, otherwise is not used."
        },
        "scope": {
            "description": "A semicolon separated list of scopes to "
            + "document. Defaults to project config value "
            + "project/apexdoc/scope if present, otherwise allows ApexDoc to "
            + "use its default (global;public;webService)."
        },
=======
        },
        "source_directory": {
            "description": "The folder location which contains your apex "
            + ".cls classes. default=<RepoRoot>/src/classes/"
        },
        "out_dir": {
            "description": "The folder location where documentation will be "
            + "generated to. Defaults to project config value "
            + "project/apexdoc/dir if present, otherwise uses repo root."
        },
        "home_page": {
            "description": "The full path to an html file that contains the "
            + "contents for the home page's content area. Defaults to project "
            + "config value project/apexdoc/homepage if present, otherwise is "
            + "not used."
        },
        "banner_page": {
            "description": "The full path to an html file that contains the "
            + "content for the banner section of each generated page. "
            + "Defaults to project config value project/apexdoc/banner if "
            + "present, otherwise is not used."
        },
        "scope": {
            "description": "A semicolon separated list of scopes to "
            + "document. Defaults to project config value "
            + "project/apexdoc/scope if present, otherwise allows ApexDoc to "
            + "use its default (global;public;webService)."
        },
>>>>>>> f5fc8997
        "version": {
            "description": "Version of ApexDoc to use. Defaults to project "
            + "config value project/apexdoc/version."
        },
    }

    def _init_options(self, kwargs):
        super(GenerateApexDocs, self)._init_options(kwargs)
        self.options["command"] = None
        if "source_directory" not in self.options:
            self.options["source_directory"] = os.path.join(
                self.project_config.repo_root, "src", "classes"
            )
        if "out_dir" not in self.options:
            self.options["out_dir"] = (
                self.project_config.project__apexdoc__dir
                if self.project_config.project__apexdoc__dir
                else self.project_config.repo_root
            )
        if "tag" not in self.options:
            self.options["tag"] = None
        if "home_page" not in self.options:
            self.options["home_page"] = (
                self.project_config.project__apexdoc__homepage
                if self.project_config.project__apexdoc__homepage
                else None
            )
        if "banner_page" not in self.options:
            self.options["banner_page"] = (
                self.project_config.project__apexdoc__banner
                if self.project_config.project__apexdoc__banner
                else None
            )
        if "scope" not in self.options:
            self.options["scope"] = (
                self.project_config.project__apexdoc__scope
                if self.project_config.project__apexdoc__scope
                else None
            )
        if "version" not in self.options:
            if not self.project_config.project__apexdoc__version:
                raise CumulusCIException("ApexDoc version required")
            self.options["version"] = self.project_config.project__apexdoc__version

    def _init_task(self):
        super(GenerateApexDocs, self)._init_task()
        self.working_dir = tempfile.mkdtemp()
        self.jar_path = os.path.join(self.working_dir, self.jar_file)
        if self.options["tag"] and not self.project_config.project__git__repo_url:
            raise CumulusCIException("Repo URL not found in cumulusci.yml")

    def _run_task(self):
        self._get_jar()
        cmd = "java -jar {} -s {} -t {}".format(
            self.jar_path, self.options["source_directory"], self.options["out_dir"]
        )
        if self.options["tag"]:
            cmd += " -g {}/blob/{}/src/classes/".format(
                self.project_config.project__git__repo_url, self.options["tag"]
            )
        if self.options["home_page"]:
            cmd += " -h {}".format(self.options["home_page"])
        if self.options["banner_page"]:
            cmd += " -a {}".format(self.options["banner_page"])
        if self.options["scope"]:
            cmd += ' -p "{}"'.format(self.options["scope"])
        self.options["command"] = cmd
        self._run_command({})

    def _get_jar(self):
        url = "{}/releases/download/{}/{}".format(
            self.apexdoc_repo_url,
            self.project_config.project__apexdoc["version"],
            self.jar_file,
        )
        urllib.request.urlretrieve(url, self.jar_path)<|MERGE_RESOLUTION|>--- conflicted
+++ resolved
@@ -12,17 +12,12 @@
 class GenerateApexDocs(Command):
     """ Generate Apex documentation from local code """
 
-<<<<<<< HEAD
-    apexdoc_repo_url = "https://github.com/SalesforceFoundation/ApexDoc"
-=======
     apexdoc_repo_url = "https://github.com/SFDO-Tooling/ApexDoc"
->>>>>>> f5fc8997
     jar_file = "apexdoc.jar"
     task_options = {
         "tag": {
             "description": "The tag to use for links back to the repo. If "
             + "not provided, source_url arg to ApexDoc is omitted."
-<<<<<<< HEAD
         },
         "source_directory": {
             "description": "The folder location which contains your apex "
@@ -51,36 +46,6 @@
             + "project/apexdoc/scope if present, otherwise allows ApexDoc to "
             + "use its default (global;public;webService)."
         },
-=======
-        },
-        "source_directory": {
-            "description": "The folder location which contains your apex "
-            + ".cls classes. default=<RepoRoot>/src/classes/"
-        },
-        "out_dir": {
-            "description": "The folder location where documentation will be "
-            + "generated to. Defaults to project config value "
-            + "project/apexdoc/dir if present, otherwise uses repo root."
-        },
-        "home_page": {
-            "description": "The full path to an html file that contains the "
-            + "contents for the home page's content area. Defaults to project "
-            + "config value project/apexdoc/homepage if present, otherwise is "
-            + "not used."
-        },
-        "banner_page": {
-            "description": "The full path to an html file that contains the "
-            + "content for the banner section of each generated page. "
-            + "Defaults to project config value project/apexdoc/banner if "
-            + "present, otherwise is not used."
-        },
-        "scope": {
-            "description": "A semicolon separated list of scopes to "
-            + "document. Defaults to project config value "
-            + "project/apexdoc/scope if present, otherwise allows ApexDoc to "
-            + "use its default (global;public;webService)."
-        },
->>>>>>> f5fc8997
         "version": {
             "description": "Version of ApexDoc to use. Defaults to project "
             + "config value project/apexdoc/version."
