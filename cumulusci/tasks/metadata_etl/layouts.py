from typing import Optional
from cumulusci.core.exceptions import TaskOptionsError
from cumulusci.core.utils import process_list_arg, process_bool_arg
from cumulusci.tasks.metadata_etl import MetadataSingleEntityTransformTask
from cumulusci.utils.xml.metadata_tree import MetadataElement


class AddRelatedLists(MetadataSingleEntityTransformTask):
    entity = "Layout"
    task_options = {
        "related_list": {
            "description": "Name of the Related List to include",
            "required": True,
        },
        "fields": {
            "description": "Array of field API names to include in the related list",
            "required": False,
        },
        "exclude_buttons": {
            "description": "Array of button names to suppress from the related list"
        },
        "custom_buttons": {
            "description": "Array of button names to add to the related list"
        },
        **MetadataSingleEntityTransformTask.task_options,
    }

    def _transform_entity(
        self, metadata: MetadataElement, api_name: str
    ) -> Optional[MetadataElement]:
        related_list = self._inject_namespace(self.options["related_list"])
        existing_related_lists = metadata.findall(
            "relatedLists", relatedList=related_list
        )

        if existing_related_lists:
            return None

        self._create_new_related_list(metadata, api_name, related_list)

        return metadata

    def _create_new_related_list(self, metadata, api_name, related_list):
        self.logger.info(f"Adding Related List {related_list} to {api_name}")

        fields = [
            self._inject_namespace(f)
            for f in process_list_arg(self.options.get("fields", []))
        ]
        exclude_buttons = [
            self._inject_namespace(f)
            for f in process_list_arg(self.options.get("exclude_buttons", []))
        ]
        custom_buttons = [
            self._inject_namespace(f)
            for f in process_list_arg(self.options.get("custom_buttons", []))
        ]

        elem = metadata.append("relatedLists")

        for f in fields:
            elem.append("fields", text=f)

        for button in exclude_buttons:
            elem.append("excludeButtons", button)

        for button in custom_buttons:
            elem.append("customButtons", button)
        elem.append("relatedList", text=related_list)


class AddFieldsToPageLayout(MetadataSingleEntityTransformTask):
    task_docs = """
        Inserts the listed fields or Visualforce pages into page layouts
        specified by API name.

        If the targeted item already exists, the layout metadata is not modified.

<<<<<<< HEAD
        You may supply a single position option, or multiple options for both pages and
        fields. The first option to to be matched will be used.

        Options:

        - fields:

            - api_name: [field api name]
            - field_behavior: [ReadOnly | Edit | Required]
            - position: (Optional: A list of single or multiple position options.)
=======
        Fields property options:
            - field_name: [field API name]
            - field_behavior: [ReadOnly | Edit | Required]
            - visualforce_page_name: [page_name]
            - position: (Must be a list of positions)
>>>>>>> 8ed4f582

                - relative: [before | after | top | bottom]
                - field: [api_name] (Use with relative: before, after)
                - required: Boolean (default False)
                - read_only: Boolean (default False, not compatable with required)
                - section: [index] (Use with relative: top, bottom)
                - column: [first | last] (Use with relative: top, bottom)

        - pages:

            - api_name: [field api name]
            - height: int (Optional. Default: 200)
            - show_label: Boolean (Optional. Default: False)
            - show_scrollbars: Boolean (Optional. Default: False)
            - width: 0-100% (Optional. Default: 100%)
            - position: (Optional: A list of single or multiple position options.)

                - relative: [before | after | top | bottom]
                - field: [api_name] (Use with relative: before, after)
                - required: Boolean (default False)
                - read_only: Boolean (default False, not compatable with required)
                - section: [index] (Use with relative: top, bottom)
                - column: [first | last] (Use with relative: top, bottom)
        """
    entity = "Layout"
    task_options = {
        "fields": {
            "description": "List of fields. See task info for structure.",
            "required": False,
        },
        "pages": {
            "description": "List of Visualforce Pages. See task info for structure.",
            "required": False,
        },
        **MetadataSingleEntityTransformTask.task_options,
    }

    def _init_options(self, kwargs):
        super()._init_options(kwargs)

        self._adding_fields = process_list_arg(self.options.get("fields", []))
        self._adding_pages = process_list_arg(self.options.get("pages", []))
        # Split because a page could share an api name with a field in the same namespace
        self._existing_field_names = []
        self._existing_page_names = []

    def _transform_entity(
        self, metadata: MetadataElement, api_name: str
    ) -> Optional[MetadataElement]:

        self._metadata = metadata

        self._collect_existing_items()

        self._add_fields(api_name)
        self._add_pages(api_name)

        return metadata

    ## Collect fields already in the layout
    def _collect_existing_items(self):
        ## Need to traverse all layoutSections->layoutColumns->layoutItems->fields to find if item/field already exists
        layout_sections = self._metadata.findall("layoutSections")
        for section in layout_sections:
            layout_columns = section.findall("layoutColumns")
            for col in layout_columns:
                layout_items = col.findall("layoutItems")
                for item in layout_items:
                    if item.find("page"):
                        self._existing_page_names.append(item.page.text)
                    elif item.find("field"):
                        self._existing_field_names.append(item.field.text)

    def _add_fields(self, api_name):
        # Do nothing if there are no fields
        if len(self._adding_fields) == 0:
            return

        field_props = {field["api_name"]: field for field in self._adding_fields}

        layout_item_dict = self._add_items(
            self._adding_fields, self._existing_field_names, api_name
        )

        for field_item_key in layout_item_dict.keys():
            field = field_props.get(field_item_key)
            field_layout_item = layout_item_dict.get(field_item_key)
            adding_field_name = field.get("api_name")

            self.logger.info(f"Adding {adding_field_name} to {api_name}")

            behavior = "Edit"
            required = process_bool_arg(field.get("required") or False)
            read_only = process_bool_arg(field.get("read_only") or False)
            if required and read_only is False:
                behavior = "Required"
            elif read_only and required is False:
                behavior = "Readonly"
            elif required and read_only:
                raise TaskOptionsError(
                    f"Required and ReadOnly cannot both be True for {adding_field_name}"
                )
            field_layout_item.append("behavior", behavior)
            field_layout_item.append("field", adding_field_name)

    def _add_pages(self, api_name):
        # Do nothing if there are no fields
        if len(self._adding_pages) == 0:
            return

        page_props = {page["api_name"]: page for page in self._adding_pages}

        layout_item_dict = self._add_items(
            self._adding_pages, self._existing_page_names, api_name
        )

        for page_item_key in layout_item_dict.keys():
            page = page_props.get(page_item_key)
            page_layout_item = layout_item_dict.get(page_item_key)
            adding_page_name = page.get("api_name")

            self.logger.info(f"Adding {adding_page_name} to {api_name}")

            page_layout_item.append("page", adding_page_name)
            page_layout_item.append("height", str(page.get("height", 200)))
            page_layout_item.append(
                "showLabel",
                str(process_bool_arg(page.get("show_label") or False)).lower(),
            )
            page_layout_item.append(
                "showScrollbars",
                str(process_bool_arg(page.get("show_scrollbars") or False)).lower(),
            )
            page_layout_item.append("width", page.get("width", "100%"))

    def _add_items(self, item_list, existing_name_list, api_name):
        """Iterate over a list of new layout items that will return a dict{api_name:MetadataElement}"""

        item_dict = {}

        for item in item_list:
            item_name = self._inject_namespace(item.get("api_name"))
            if item_name in existing_name_list:
                self.logger.warning(
                    f"Skipped {item_name} because {item_name} is already present in {api_name}"
                )
                continue

            item_dict[item_name] = self._position_item(item)

        return item_dict

    def _position_item(self, new_item):
        """Returns new MetadataElement being added to the layout based on the positioning properties"""
        new_item_name = new_item.get("api_name")
        # Default to top of first section (index zero) of last column
        default = {
            "relative": "top",
            "section": 0,
            "column": "last",
        }

        # Position is optional
        position = new_item.get("position")

        if position is None:
            self.logger.warning(
                f"Position details are missing for: {new_item_name}. Default position is being applied."
            )
            position = [default]
        else:
            # append the default position to the list as a fallback
            position.append(default)

        for pos in position:
            new_layout_item = self._process_position(pos, default)
            if new_layout_item is not None:
                return new_layout_item

    def _process_position(self, position, default_position):
        """Returns a MetadataElement that represents a  given the position"""
        relative_position = position.get("relative", default_position.get("relative"))

        # Mutually exclusive, therefore the higher priority is field if specified
        relative_field_name = None
        if "field" in position:
            relative_field_name = (
                self._inject_namespace(position.get("field"))
                if position.get("field") is not None
                else None
            )
            relative_section_index = None
            if relative_position in ("top", "bottom"):
                # Missing a relative position to the field, therefore default to after
                relative_position = "after"
        elif "section" in position:
            relative_section_index = position.get("section")
        else:
            relative_section_index = default_position.get("section")
            relative_position = default_position.get("position")

        # Field relative
        if relative_field_name is not None and relative_position in (
            "before",
            "after",
        ):
            new_layout_item = self._new_layout_item(
                relative_field_name, relative_position
            )

        # Section relative
        if relative_section_index is not None and relative_position in (
            "top",
            "bottom",
        ):
            new_layout_item = self._new_section_item(
                relative_section_index,
                relative_position,
                position.get("column", default_position.get("column")),
            )

        return new_layout_item

    def _new_layout_item(self, field_text, position):
        for section in self._metadata.findall("layoutSections"):
            for col in section.findall("layoutColumns"):
                for item in col.findall("layoutItems"):
                    for field in item.findall("field"):
                        if field.text == field_text:
                            return getattr(col, "insert_" + position)(
                                item, "layoutItems"
                            )

    def _new_section_item(self, index, position, column_index):
        # Get section at index
        sections = list(self._metadata.findall("layoutSections"))

        if index > (len(sections) - 1):
            self.logger.warning(
                f"Unable to find section at index: {str(index)}. Default position is being selected."
            )
            return None

        section = sections[index]
        columns = list(section.findall("layoutColumns"))
        column = columns[-1 if column_index == "last" else 0]
        items = list(column.findall("layoutItems"))
        # Sections can be empty
        if len(items) == 0 or position == "bottom":
            return column.append("layoutItems")
        else:
            item_relative_position = "before" if position == "top" else "after"
            return getattr(column, "insert_" + item_relative_position)(
                items[0], "layoutItems"
            )


class AddRecordPlatformActionListItem(MetadataSingleEntityTransformTask):
    task_docs = """
        Inserts the targeted lightning button/action into specified
        layout's PlatformActionList with a 'Record' actionListContext.
        - If the targeted lightning button/action already exists,
            the layout metadata is not modified.
        - If there is no 'Record' context PlatformActionList,
            we will generate one and add the specified action

        Task definition example:

            dev_inject_apply_quick_action_into_account_layout:
            group: "Demo config and storytelling"
            description: Adds an Apply Quick Action button to the beggining of the button list on the Experiences Account Layout.
            class_path: tasks.layouts.InsertRecordPlatformActionListItem
            options:
                api_names: "Account-%%%NAMESPACE%%%Experiences Account Layout"
                action_name: "Account.Apply"
                action_type: QuickAction
                place_first: True

        Reference Documentation:
        https://developer.salesforce.com/docs/atlas.en-us.api_meta.meta/api_meta/meta_layouts.htm#PlatformActionList
        """

    entity = "Layout"
    task_options = {
        "action_type": {
            "description": "platformActionListItems.actionType like 'QuickAction' or 'CustomButton'",
            "required": True,
        },
        "action_name": {
            "description": "platformActionListItems.actionName. The API name for the action to be added.",
            "required": True,
        },
        "place_first": {
            "description": "When 'True' the specified Record platformActionListItem will be inserted before any existing on the layout. Default is 'False'",
            "required": False,
        },
        **MetadataSingleEntityTransformTask.task_options,
    }

    def _init_options(self, kwargs):
        super()._init_options(kwargs)

        self._action_type = self.options.get("action_type", "")
        self._action_name = self._inject_namespace(self.options.get("action_name", ""))
        # Default to False if `place_first` option was not set
        self._place_first = process_bool_arg(self.options.get("place_first") or False)

    def _transform_entity(
        self, metadata: MetadataElement, api_name: str
    ) -> Optional[MetadataElement]:
        # get or create an existing action list
        self._existing_action_list = self._get_existing_action_list(metadata)

        # check for existing Platform Action List Item of same name
        #   (i.e. The desired QuickAction is in this layout already)
        if self._existing_action_list.find(
            "platformActionListItems", actionName=self._action_name
        ):
            self.logger.info(
                f"Action named {self._action_name} already exists in {api_name}, task exiting without modifying layout."
            )
            return None

        # create an action list item
        self._create_new_action_list_item(self._existing_action_list)
        self._update_platform_action_list_items_sort_order(self._existing_action_list)
        return metadata

    def _get_existing_action_list(self, metadata: MetadataElement):
        existing_action_list = metadata.find(
            "platformActionList", actionListContext="Record"
        )
        if not existing_action_list:
            existing_action_list = metadata.append("platformActionList")
            existing_action_list.append("actionListContext", "Record")

        return existing_action_list

    def _create_new_action_list_item(self, existing_action_list):
        if self._place_first and existing_action_list.find("platformActionListItems"):
            existing_action_list.insert_after(
                existing_action_list.find("actionListContext"),
                "platformActionListItems",
            )
            action_list_item = existing_action_list.find("platformActionListItems")
        else:
            action_list_item = existing_action_list.append("platformActionListItems")

        action_list_item.append("actionName", self._action_name)
        action_list_item.append("actionType", self._action_type)
        action_list_item.append("sortOrder", "place_first:" + str(self._place_first))

    def _update_platform_action_list_items_sort_order(self, existing_action_list):
        """
        Updates the sortOrder element of the platformActionListItems
            Takes a platformActionList (MetadatataElement) and sets the sortOrder according
            to platformActionListItem placement relative to siblings
        """
        for index, child in enumerate(
            existing_action_list.findall("platformActionListItems")
        ):
            sortOrder = child.find("sortOrder")
            sortOrder.text = str(index)<|MERGE_RESOLUTION|>--- conflicted
+++ resolved
@@ -76,7 +76,6 @@
 
         If the targeted item already exists, the layout metadata is not modified.
 
-<<<<<<< HEAD
         You may supply a single position option, or multiple options for both pages and
         fields. The first option to to be matched will be used.
 
@@ -84,16 +83,9 @@
 
         - fields:
 
-            - api_name: [field api name]
+            - api_name: [field API name]
             - field_behavior: [ReadOnly | Edit | Required]
             - position: (Optional: A list of single or multiple position options.)
-=======
-        Fields property options:
-            - field_name: [field API name]
-            - field_behavior: [ReadOnly | Edit | Required]
-            - visualforce_page_name: [page_name]
-            - position: (Must be a list of positions)
->>>>>>> 8ed4f582
 
                 - relative: [before | after | top | bottom]
                 - field: [api_name] (Use with relative: before, after)
@@ -104,7 +96,7 @@
 
         - pages:
 
-            - api_name: [field api name]
+            - visualforce_page_name:[page_name]
             - height: int (Optional. Default: 200)
             - show_label: Boolean (Optional. Default: False)
             - show_scrollbars: Boolean (Optional. Default: False)
