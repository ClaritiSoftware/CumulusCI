--- conflicted
+++ resolved
@@ -94,20 +94,14 @@
         lines.append(u'<?xml version="1.0" encoding="UTF-8"?>')
         lines.append(u'<Package xmlns="http://soap.sforce.com/2006/04/metadata">')
         if self.package_name:
-<<<<<<< HEAD
-            lines.append(u'    <fullName>{0}</fullName>'.format(self.package_name))
+            package_name_encoded = urllib.quote(self.package_name, safe=' ')
+            lines.append(u'    <fullName>{0}</fullName>'.format(package_name_encoded))
 
         if self.install_class:
             lines.append(u'    <postInstallClass>{0}</postInstallClass>'.format(self.install_class))
 
         if self.uninstall_class:
             lines.append(u'    <uninstallClass>{0}</uninstallClass>'.format(self.uninstall_class))
-=======
-            package_name_encoded = urllib.quote(self.package_name, safe=' ')
-            lines.append(
-                u'    <fullName>{0}</fullName>'.format(package_name_encoded)
-            )
->>>>>>> de372976
    
         # Print types sections 
         self.types.sort(key=lambda x: x.metadata_type.upper())
